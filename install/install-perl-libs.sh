--- conflicted
+++ resolved
@@ -32,16 +32,13 @@
 cpanm install DBD::mysql
 cpanm install IO/FDPass.pm
 cpanm install Beanstalk::Client
-<<<<<<< HEAD
 
 cpanm install Math::Round
 cpanm install Sys::CpuAffinity
 
-=======
 # Needed for bin/annotate.pl
 cpanm install Hash::Merge::Simple
 cpanm install Sort::XS
->>>>>>> 5eea907a
 # Custom branch of msgpack-perl that uses latest msgpack-c and
 # allows prefer_float32 flag for 5-byte float storage
 cpanm install Module::Install::XSUtil
