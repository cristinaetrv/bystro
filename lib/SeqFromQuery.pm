--- conflicted
+++ resolved
@@ -760,11 +760,7 @@
 
                             #$doc->
     $n = $nChromosomes * (1 - $_[0]->{'missingness'}[0][0]);
-<<<<<<< HEAD
     
-=======
-
->>>>>>> 62867bf8
     if($n == 0) {
       return 1;
     }
@@ -855,143 +851,6 @@
     return 1;
 }
 
-
-  # Returns 1 if we want to skip this site, 0 otherwise
-  # return sub {
-  #    #my ($doc) = @_;
-  #    #    $_[0]
-
-  #                         #$doc
-  #    if($snpOnly && length($_[0]->{'alt'}[0][0]) > 1) {
-  #      #0 means don't skip
-  #      return 0;
-  #    }
-  #      #$doc
-  #    if($_[0]->{'sampleMaf'}[0][0] <= $privateMaf) {
-  #      return 0;
-  #    }
-  #                     #$doc
-  #    my $n = $N * (1 - $_[0]->{'missingness'}[0][0]);
-  #                 #$doc
-  #    my $ac = $n * $_[0]->{'sampleMaf'}[0][0];
-
-  #   for my $field (@{$afFieldsAref}) {
-  #     my $f = $_[0]->{$field->[0]};
-
-  #     if(@$field == 2) {
-  #       $f = $f->{$field->[1]};
-  #     } elsif(@$field == 3) {
-  #       $f = $f->{$field->[1]}{$field->[2]};
-  #     } else {
-  #       for(my $i = 1; $i < @$field; $i++) {
-  #         $f = $f->{$field->[$i]}
-  #       }
-  #     }
-
-  #     if(!defined $f) {
-  #       next;
-  #     }
-
-  #                   #$doc
-  #     if(_binomProb($f->[0][0], $n, $ac) >= $alpha) {
-  #       return 0;
-  #     }
-  #   }
-
-  #    # 1 means skip
-  #    return 1;
-  # }
-}
-
-# sub _binomProb {
-#   # N is likely the number of chromosomes
-#   #my ($popAf, $N, $ac) = @_;
-#   #    $_[0]  $_[1], $_[2]
-
-#   #  $popAf       $popAf
-#   if($_[0] < 0 || $_[0] > 1) {
-#     return 0;
-#   }
-
-#   #  $N           $N
-#   if($_[1] < 2 || $_[1] > 10_000_000) {
-#     return 0;
-#   }
-
-#   #           $popAf
-#   my $q = 1 - $_[0];
-#   #                $N    * $popAf
-#   my $cent = round($_[1] * $_[0]);
-
-#   if($cent == 0) {
-#     return 0;
-#   }
-
-#   p $cent;
-
-#   my @L;
-#   #     $N
-#   $#L = $_[1];
-
-#   $L[$cent] = 1;
-
-#   my $eps = 1e-8 / $_[1];
-#   my $tot = 1;
-
-#   my $k;
-#   for(my $i = $cent - 1; $i >= 0; $i--) {
-#     $k = $L[$i + 1] * $q * ($i + 1);
-#     #     $popAf   $N
-#     $k /= $_[0] * ($_[1] - $i);
-#     p $k;
-#     if($k < $eps) {
-#       $L[$i] = 0;
-#       $i = 0;
-#     } else {
-#       $L[$i] = $k;
-#     }
-
-#     $tot += $L[$i];
-#   }
-#   say STDERR "TOT IS $tot";
-#   sleep(1000);
-
-#   for(my $i = $cent + 1; $i <= $_[1]; $i++) {
-#     #               $popAf   $N
-# 	  $k = $L[$i-1] * $_[0] * ($_[1]-($i-1));
-# 	  $k /= $q * $i;
-
-# 	  if($k < $eps) {
-# 		  $L[$i] = 0;
-#       #    $N
-# 		  $i = $_[1];
-# 	  } else {
-# 		  $L[$i] = $k;
-# 	  }
-
-# 	  $tot += $L[$i];
-#   }
-# p @L;
-#   #                    $N
-#   for(my $i = 0; $i <= $_[1]; $i++) {
-#     if(!defined $L[$i]) {
-#       say STDERR "NOT DEF WHY";
-#       sleep(1000);
-#     }
-#     $L[$i] /= $tot;
-#     #	print "$i $L[$i]\n";
-#   }
-
-#   my $rightTail = 0;
-
-#   #           $ac         $N
-#   for(my $i = $_[2]; $i<= $_[1]; $i++) {
-#     $rightTail += $L[$i];
-#   }
-
-#   return $rightTail;
-# }
-
 __PACKAGE__->meta->make_immutable;
 
 1;