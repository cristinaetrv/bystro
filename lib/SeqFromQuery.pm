use 5.10.0;
use strict;
use warnings;

# ABSTRACT: Create an annotation from a query
# TODO: 1) Support sort
####### 2) Don't initialize db
####### 3) figure out why even with field => 'pos' we get very slow perf

# 1) igure out if we want to change that.
#    - It is ignored because the elasticsearch cluster is too slow on a per-shard basis
# 2) Document it

package SeqFromQuery;
our $VERSION = '0.001';

use namespace::autoclean;
use DDP;
use lib './lib';
use Mouse 2;

use MCE::Loop;

use Search::Elasticsearch;

use Seq::Output::Delimiters;

use Cpanel::JSON::XS qw/decode_json encode_json/;
use YAML::XS qw/LoadFile/;
use Statistics::Distributions qw(chisqrdistr udistr);

use Math::Round qw/nhimult round/;

# Defines basic things needed in builder and annotator, like logPath,
# Also initializes the database with database_dir unnecessarily
extends 'Seq::Base';

# Defines most of the properties that can be configured at run time
# Needed because there are variations of Seq.pm, ilke SeqFromQuery.pm
with 'Seq::Definition';

# Post-processing to run, before commiting the annotation
has pipeline => (is => 'ro', isa => 'ArrayRef[HashRef]');

has inputQueryBody => (is => 'ro', isa => 'HashRef', required => 1);

<<<<<<< HEAD
=======
has indexName => (is => 'ro', required => 1);

>>>>>>> 40a10edc
has assembly => (is => 'ro', isa => 'Str', required => 1);

has configPath => (is => 'ro', isa => 'Str', default => 'config/');

# has commitEvery => (is => 'ro', default => 5000);

# The user may have given some header fields already
# If so, this is a re-indexing job, and we will want to append the header fields
has fieldNames => (is => 'ro', isa => 'ArrayRef', required => 1);

has indexConfig => (is => 'ro', isa => 'HashRef', required => 1);

# Elasticsearch connection configuration
has connection => (is => 'ro', isa => 'HashRef', required => 1);

has batchSize => (is => 'ro', isa => 'Num', default => 5000);

has shards => (is => 'ro', isa => 'Num', lazy => 1, default => sub {
  my $self = shift;

  return $self->indexConfig->{index_settings}->{index}->{number_of_shards};
});

has maxShards => (is => 'ro', isa => 'Num');

my $prettyCoder = Cpanel::JSON::XS->new->ascii->pretty->allow_nonref;;

around BUILDARGS => sub {
  my ($orig, $class, $href) = @_;

  my %data = %$href;

  if($data{indexConfig}) {
    if(!ref $data{indexConfig}) {
      $data{indexConfig} = decode_json($data{indexConfig});
    }

    return $class->$orig(\%data);
  }

  my $cf = path('config')->child($data{assembly} . '.mapping.yml')->stringify();

  $data{indexConfig} = LoadFile($cf);

  return $class->$orig(\%data);
};

sub BUILD {
  my $self = shift;

  # Makes or fails silently if exists
  $self->outDir->mkpath();

  if(!$self->shards) {
    $self->log('fatal', "Cannot read number of shards in index");
  }
}

sub annotate {
  my $self = shift;

  $self->log( 'info', 'Beginning saving annotation from query' );

  $self->log( 'info', 'Input query is: ' . $prettyCoder->encode($self->inputQueryBody) );

  my $d = Seq::Output::Delimiters->new();

  my %delims = (
    'pos' => $d->positionDelimiter,
    'value' => $d->valueDelimiter,
    'overlap' => $d->overlapDelimiter,
    'miss' => $d->emptyFieldChar,
    'fieldSep' => $d->fieldSeparator,
  );

  ################## Make the full output path ######################
  # The output path always respects the $self->output_file_base attribute path;
  my ($err, $outFh, $statsFh) = $self->_getFileHandles();

  if ($err) {
    $self->_errorWithCleanup($err);
    return ($err, undef);
  }

  # TODO: Support sort
  $self->_cleanQuery();

  my ($parentsAref, $childrenAref) = $self->_getHeader();

  my @childrenOrOnly = @$childrenAref;
  my @parentNames = @$parentsAref;

  my @fieldNames = @{$self->fieldNames};
  my $outputHeader = join($delims{fieldSep}, @fieldNames);

  say $outFh $outputHeader;

  if($statsFh) {
    say $statsFh $outputHeader;
  }

  ($err, my $discordantIdx) = $self->_getDiscordantIdx();

  if($err) {
    $self->log('fatal', "Couldn't find discordant index");
  }

  # TODO: figure out why even with field => 'pos' we get very slow perf
  # when having slices > shards with very large (1000+ terms) queries

  my ($nSlices, $batchSize, $timeout) = $self->_getSearchParams();

  my $slice = {
    field => 'pos',
    max => $nSlices,

  };

  my $messageFreq = (2e4 / 4) * $self->max_threads;

  my $hasSort = exists $self->inputQueryBody->{sort};
  my $progressFunc = $self->_makeLogProgress($hasSort, $outFh, $statsFh, $messageFreq);

  my @filterFunctions;
  if($self->pipeline) {
    my ($err, $filters) = $self->_makePipeline();

    if($err) {
      return ($err, undef);
    }

    if(defined $filters) {
      @filterFunctions = @$filters;
    }
  }

  MCE::Loop::init {
    max_workers => $nSlices,
    chunk_size => 1,
    gather => $progressFunc,
  };

  $self->log('info', "Beginning to create annotation from the query");

  # We do parallel fetch using sliced scroll queries.
  # It is far too expensive to do a single-threaded scroll
  # and pass the entire structure to MCE;
  # Will get "recursion limit" errors in Storable due to the size of the structure
  # for bulk queries
  mce_loop {
    my ($mce, $chunkRef, $chunkId) = @_;

    my $id = $_;

    my $es = Search::Elasticsearch->new($self->connection);

    $slice->{id} = $id;
    $self->inputQueryBody->{slice} = $slice;

    my $scroll = $es->scroll_helper(
      scroll      => $timeout,
      size        => $batchSize,
      body        => $self->inputQueryBody,
      index       => $self->indexName,
    );

    while(my @docs = $scroll->next($batchSize)) {
      my @sourceData;
      # $#sourceData = $#docs;

      my $skipped = 0;
      DOCS: for my $doc (@docs) {
        if(@filterFunctions) {
          for my $f (@filterFunctions) {
            if($f->($doc->{_source})) {
              $skipped++;

              next DOCS;
            }
          }
        }

        my @rowData;
        # Initialize all values to undef
        # Output.pm requires a sparse array for any missing values
        # To preserve output order
        $#rowData = $#fieldNames;

        for my $y (0 .. $#fieldNames) {
          $rowData[$y] = _populateArrayPathFromHash($childrenOrOnly[$y], $doc->{_source}{$parentNames[$y]});
        }

        if($rowData[$discordantIdx][0][0] eq 'false') {
          $rowData[$discordantIdx][0][0] = 0;
        } elsif($rowData[$discordantIdx][0][0] eq 'true') {
          $rowData[$discordantIdx][0][0] = 1;
        }

        push @sourceData, \@rowData;
      }

      my $outputString = _makeOutputString(\@sourceData, \%delims);

      $mce->gather(scalar @docs - $skipped, $outputString, $id);
    }
  } (0 .. $nSlices - 1);

  # Flush
  $progressFunc->(0, undef, undef, 1);

  MCE::Loop::finish();

  ################ Finished writing file. If statistics, print those ##########
  # First sync output to ensure everything needed is written
  # then close all file handles and move files to output dir
  $err = $self->safeSystem('sync')
         ||
         $self->safeClose($outFh)
         ||
         ($statsFh && $self->safeClose($statsFh))
         ||
         $self->_moveFilesToOutputDir();

  if($err) {
    $self->_errorWithCleanup($err);

    return ($err, undef);
  }

  return ($err, $self->outputFilesInfo);
}

sub _makePipeline {
  my $self = shift;

  state $funcs = {
    binomMaf => \&makeBinomFilter,
    hwe => \&makeHweFilter,
  };

  if(!$self->pipeline) {
    return (undef, undef);
  }

  my @funcs;

  for my $step (@{$self->pipeline}) {
    if(!exists $funcs->{$step->{key}}) {
      $self->log('warn', "Couldn't find function for $step->{key}");
      next;
    }

    my $makeFunc = $funcs->{$step->{key}};

    # Skipped for some reason
    if(!$makeFunc) {
      next;
    }

    push @funcs, $makeFunc->($self, $step);
  }

  return (undef, \@funcs);
}

sub _getSearchParams {
  my $self = shift;

  my $numTerms = $self->_getNumTerms($self->inputQueryBody);

  # -1 simply means we can't approximate the size
  my $nSlices;
  if($numTerms < 0 || $numTerms > 10000) {
    $nSlices = $self->shards;
  } else {
    $nSlices = $self->_getSlices();
  }

  if($nSlices < 2) {
    $nSlices = 2;
  }

  my $batchSize = $self->batchSize;

  my $timeout = '200m';

  return ($nSlices, $batchSize, $timeout);
}

sub _cleanQuery {
  my $self = shift;

  # TODO: Support sort
  $self->inputQueryBody->{sort} = ['_doc'];

  if(exists $self->inputQueryBody->{aggs}) {
    delete $self->inputQueryBody->{aggs};
  }

  return;
}

# TODO: Support more versions
sub _getNumTerms {
  my $self = shift;

  my $bool = $self->inputQueryBody->{query}{bool};

  if(!$bool) {
    return -1;
  }

  # TODO: handle complex scripts, which are incredibly slow in ES
  # my $hasScripts;

  # # if($bool->{filter}) {
  # #   my $str = encode_json($bool->{filter});

  # #   if($str =~ /script/isg) {
  # #     $hasScripts = 1;
  # #   }
  # # }

  # # # scripts are very expensive, like large queries
  # # if($hasScripts) {
  # #   return -1;
  # # }

  my $mustObj = $bool->{must} || $bool->{filter};

  my $mustQLen = 0;
  my $mustQuery = '';

  for my $obj (ref $mustObj eq 'ARRAY' ? $mustObj : $mustObj) {
    if($obj->{query_string} && $obj->{query_string}{query}) {
      $mustQLen += split(/\s+/, $obj->{query_string}{query});
      next;
    }

    if($obj->{match}) {
      for my $matchProps (values %{$obj->{match}}) {
        # in the form query: {match: {field: {query: string, operator: string}}
        if(ref $matchProps) {
          $mustQLen += split(/\s+/, $matchProps->{query});
          next;
        }

        # in the form query: {match: {field: string}}
        $mustQLen += split(/\s+/, $matchProps);
      }
    }
  }

  return $mustQLen;
}

# TODO: better handle huge numbers of terms
sub _getSlices {
  my $self = shift;

  my $nShards = $self->shards;
  my $nThreads = $self->max_threads;

  if($nShards < $nThreads) {
    my $divisor = nhimult(2,$nThreads / $nShards);

    return $nShards * $divisor ;
  }

  # each thread runs at < 100% utilization
  return $nShards * 2;
}

sub _getHeader {
  my $self = shift;

  my @fieldNames = @{$self->fieldNames};;

  my @childrenOrOnly;
  $#childrenOrOnly = $#fieldNames;

  # Elastic top level of { parent => child } is parent.
  my @parentNames;
  $#parentNames = $#fieldNames;

  for my $i (0 .. $#fieldNames) {
    if( index($fieldNames[$i], '.') > -1 ) {
      my @path = split(/\./, $fieldNames[$i]);
      $parentNames[$i] = $path[0];

      if(@path == 2) {
        $childrenOrOnly[$i] = [ $path[1] ];
      } elsif(@path > 2) {
        $childrenOrOnly[$i] = [ @path[ 1 .. $#path] ];
      }

    } else {
      $parentNames[$i] = $fieldNames[$i];
      $childrenOrOnly[$i] = $fieldNames[$i];
    }
  }

  return (\@parentNames, \@childrenOrOnly);
}

sub _populateArrayPathFromHash {
  my ($pathAref, $dataForEndOfPath) = @_;
  #     $_[0]  , $_[1]    , $_[2]
  if(!ref $pathAref) {
    return $dataForEndOfPath;
  }

  for my $i (0 .. $#$pathAref) {
    $dataForEndOfPath = $dataForEndOfPath->{$pathAref->[$i]};
  }

  return $dataForEndOfPath;
}

sub _makeOutputString {
  my ($arrayRef, $delims) = @_;

  my $emptyFieldChar = $delims->{miss};
  # Expects an array of row arrays, which contain an for each column, or an undefined value
  for my $row (@$arrayRef) {
    COLUMN_LOOP: for my $column (@$row) {
      # Some fields may just be missing; we won't store even the
      # alt/pos [[]] structure for those
      if(!defined $column) {
        $column = $emptyFieldChar;
        next COLUMN_LOOP;
      }

      # For now, we don't store multiallelics; top level array is placeholder only
      # With breadth 1
      POS_LOOP: for my $positionData (@{$column->[0]}) {
        if(!defined $positionData) {
          $positionData = $emptyFieldChar;
          next POS_LOOP;
        }

        if(ref $positionData) {
          $positionData = join($delims->{value}, map {
            defined $_
            ?
            (ref $_ ? join($delims->{overlap}, @$_) : $_)
            : $emptyFieldChar
          } @$positionData);
          next POS_LOOP;
        }
      }

      $column = join($delims->{pos}, @{$column->[0]});
    }

    $row = join($delims->{fieldSep}, @$row);
  }

  return join("\n", @$arrayRef);
}

sub _makeLogProgress {
  my ($self, $hasSort, $outFh, $statsFh, $throttleThreshold) = @_;

  if(!$throttleThreshold) {
    $throttleThreshold = 2e4;
  }

  my $throttleIndicator = 0;

  my $total = 0;

  my $hasPublisher = $self->hasPublisher;

  # my %result;

  my $orderId = 0;
  return sub {
    my ($progress, $outputStringRef, $chunkId, $flush) = @_;

    $throttleIndicator += $progress;

    if($hasPublisher) {
      $total += $progress;

      if($throttleIndicator >= $throttleThreshold || $flush) {
        $self->publishProgress($total);
        $throttleIndicator = 0;
      }
    }

    if(!$outputStringRef) {
      return;
    }

    say $statsFh $outputStringRef;
    say $outFh $outputStringRef;

    # TODO: Make ordered print work
  #   while (1) {
  #     if(!exists $result{$orderId}) {
  #       $orderId = 0;
  #       last;
  #     }

  #     say $outFh $result{$orderId};

  #     delete $result{$orderId};

  #     $orderId++;

  #   }

    return;
  }
}

sub _getFileHandles {
  my $self = shift;

  my ($err, $outFh, $statsFh);

  # _working dir from Seq::Definition
  my $outPath = $self->_workingDir->child($self->outputFilesInfo->{annotation});

  $outFh = $self->get_write_fh($outPath);

  if(!$self->run_statistics) {
    return ($err, $outFh, $statsFh);
  }

  my $args = $self->_statisticsRunner->getStatsArguments();
  $err = $self->safeOpen($statsFh, "|-", $args);

  if($err) {
    return ($err, undef, undef);
  }

  return ($err, $outFh, $statsFh);
}

sub _getDiscordantIdx {
  my $self = shift;

  my $idx = 0;
  my $didx = -1;

  for my $field (@{$self->fieldNames}) {
    if ($field eq 'discordant') {
      $didx = $idx;
      last;
    }

    $idx++;
  }

  if($didx == -1) {
    return ("Couldn't find index", undef);
  }

  return (undef, $didx);
}

sub _errorWithCleanup {
  my ($self, $msg) = @_;

  # To send a message to clean up files.
  # TODO: Need somethign better
  #MCE->gather(undef, undef, $msg);

  $self->log('warn', $msg);
  return $msg;
}

sub makeHweFilter {
  my $self = shift;
  my $props = shift;

  my $nSamples = $props->{numSamples};

  if($nSamples < 1) {
    return;
  }

  my $alpha = $props->{critValue};

  if(!$alpha) {
    return;
  }

  # A positive z value
  my $chiCrit = chisqrdistr(1, $alpha);

  # Copy-on-write in multithreaded env; no need to worry about race
  my($eHets, $eHomsMajor, $eHomsMinor, $n, $hets, $homsMajor, $homsMinor, $p);

  # binomial approximation
  # http://www.halotype.com/RKM/figures/TJF/binomial.txt
  return sub {
    #my $doc = shift;
    # $_[0]

    # $q = $_[0]->{'sampleMaf'}[0][0];
    $p = 1 - $_[0]->{'sampleMaf'}[0][0];

    # TODO: should we allow sites like these? Currently skip
    if($p == 0) {
      return 1;
    }

    $n = $nSamples * (1 - $_[0]->{'missingness'}[0][0]);

    $eHets = 2 * $p * (1 - $p) * $n;
    $eHomsMajor = ($p ** 2) * $n;
    $eHomsMinor = $n - ($eHets + $eHomsMajor);

    $hets = $n * $_[0]->{'heterozygosity'}[0][0];
    $homsMinor = $n * $_[0]->{'homozygosity'}[0][0];
    $homsMajor = $n - ($hets + $homsMinor);

    if($eHets == 0 || $eHomsMajor == 0 || $eHomsMinor == 0) {
      say STDERR "n: $n, missinginess: $_[0]->{'missingness'}[0][0], nSamples: $nSamples, p: $p, eHets: $eHets ; eHomsMajor : $eHomsMajor; eHomsMinor: $eHomsMinor";
      say STDERR "hets: $hets, homsMajor: $homsMajor; homsMinor: $homsMinor";
      sleep(1000);
    }
    # Returns truthy if test statistic is > $chiCrit, which means
    # in rejection region == skip
    return $chiCrit < ( ($hets - $eHets) ** 2 ) / $eHets
           + ( ($homsMajor - $eHomsMajor) ** 2) / $eHomsMajor
           + ( ($homsMinor - $eHomsMinor) ** 2) / $eHomsMinor;
  }
}

# TODO: add binomial test if n is small
# Requires numSamples, estimates, and critValue
# Else will not filter anything
sub makeBinomFilter {
  my $self = shift;
  my $props = shift;

  my $nChromosomes = $props->{numSamples} * 2;

  if($nChromosomes < 2) {
    return;
  }

  my $afFieldsAref = $props->{estimates};

  if(!@$afFieldsAref) {
    return;
  }

  my $alpha = $props->{critValue};

  if(!$alpha) {
    return;
  }

  if($alpha == 0 || $alpha > .5) {
    $self->log('error', "Alpha must larger than 0 and smaller than .5");
    return;
  }

  # A positive z value; udistr for .05 will give 1.65
  # unlike Math::Gauss, for which inv_cdf will give -1.65
  my $zCrit = udistr($alpha);

  my $snpOnly = $props->{snpOnly};
  my $privateMaf = $props->{privateMaf} || 0;

  my $minPossibleEstimate =  sprintf("%.2f", 1/$nChromosomes);

  # Different from 1, because of possible rounding
  # my $minK = 1.5;

  # TODO: Don't defeat? If privateMaf is set,
  # then at minimum we should not allow it to be less than $minPossibleEstimate
  if($privateMaf < $minPossibleEstimate) {
    $privateMaf = $minPossibleEstimate;
  }

  # If we calculate K to be a number not quite 1, count it as 1
  # for purpose of checking whether we're at minimum
  my $roundedMinK = 1.1;

  # say STDERR "MIN: $minPossibleEstimate ; snpOnly: $snpOnly ; privateMaf: $minPossibleEstimate ; zCrit: $zCrit; alpha: $alpha";
  # sleep(1000);

  for my $f (@$afFieldsAref) {
    my @path = split(/[.]/, $f);

    $f = \@path;
  }

  # Copy-on-write in multithreaded env; no need to worry about race
  my($n, $k, $p, $isRare);

  # binomial approximation
  # http://www.halotype.com/RKM/figures/TJF/binomial.txt
  return sub {
    #my $doc = shift;
    # $_[0]
                         #$doc->
    if($snpOnly && length($_[0]->{'alt'}[0][0]) > 1) {
      #0 means don't skip
      return 0;
    }

                            #$doc->
    $n = $nChromosomes * (1 - $_[0]->{'missingness'}[0][0]);

    if($n == 0) {
      return 1;
    }
             #$doc->
    $k = $n * $_[0]->{'sampleMaf'}[0][0];

    # NOW WE PASS RARE THINGS ONLY IF ESTIMATES ARE ALSO RARE
    # The 2nd condition is to ensure that we don't consider something like 1.0016
    # to be more common that our $minimumPossibleEstimate
    $isRare =  $_[0]->{'sampleMaf'}[0][0] <= $privateMaf || ($n == $nChromosomes && $k < 1.5);

    undef $p;

    my $tested = 0;
    AF_LOOP: for my $field (@{$afFieldsAref}) {
       # Avoid auto-vivification
                #$doc->
      if(!exists $_[0]->{$field->[0]}) {
        next;
      }

      # Example: gnomad.exomes.af
      if(@$field == 3) {
                  #$doc->                                       #$doc->
        if(!exists $_[0]->{$field->[0]}{$field->[1]} || !exists $_[0]->{$field->[0]}{$field->[1]}{$field->[2]}) {
          next AF_LOOP;
        }

            #$doc->
        $p = $_[0]->{$field->[0]}{$field->[1]}{$field->[2]}[0][0];
      } elsif(@$field == 2) {
        # Example: dbSNP.alleleFreq
                   #$doc->
        if(!exists $_[0]->{$field->[0]}{$field->[1]}) {
          next AF_LOOP;
        }

            #$doc->
        $p = $_[0]->{$field->[0]}{$field->[1]}[0][0];
      } else {
        # Try to avoid the expensive loop
        $p = $_[0]->{$field->[0]};

        for(my $i = 1; $i < @$field; $i++) {
          if(!exists $p->{$field->[$i]}) {
            next AF_LOOP;
          }

          $p = $p->{$field->[$i]}
        }

        $p = $p->[0][0];
      }

      if(!defined $p || $p == 0) {
        next AF_LOOP;
      }

      # Handles cases where p == 1 (can't calculate p-value), p == 0, and p <= privateMef
      # TODO: May want to skip to next pop af estimate is $p == 1
      # Currently if $p == 1 we allow only if !isRare
      # Because something that is extremely common in the population
      # but is rare in ours, will be something very very odd
      # or an annotation mistake
      if(($p == 1 && !$isRare) || ($p <= $privateMaf && $isRare)) {
        return 0;
      }

      # say STDERR "z is ". abs($n * $p - $k) / sqrt( $n * $p * (1 - $p) ) . " for p: $p n: $n , k: $k, zCrit: $zCrit";

      # TODO: allow flag to be more conservative; drop if doesn't pass in all
      # TODO: prevent underflow more consistently
      # If we have a smaller deviation than allowed by our critical value
      if( abs($k - $n * $p) / sqrt( $n * $p * (1 - $p) ) <= $zCrit) {
        return 0;
      }

      $tested++;
    }

    # If the site isn't present in then populations of interest it is
    # likely to be rare.
    # In those cases, accept sites thats are rare in our dataset as well
    if($tested == 0 && $isRare) {
      return 0;
    }

    return 1;
}


  # Returns 1 if we want to skip this site, 0 otherwise
  # return sub {
  #    #my ($doc) = @_;
  #    #    $_[0]

  #                         #$doc
  #    if($snpOnly && length($_[0]->{'alt'}[0][0]) > 1) {
  #      #0 means don't skip
  #      return 0;
  #    }
  #      #$doc
  #    if($_[0]->{'sampleMaf'}[0][0] <= $privateMaf) {
  #      return 0;
  #    }
  #                     #$doc
  #    my $n = $N * (1 - $_[0]->{'missingness'}[0][0]);
  #                 #$doc
  #    my $ac = $n * $_[0]->{'sampleMaf'}[0][0];

  #   for my $field (@{$afFieldsAref}) {
  #     my $f = $_[0]->{$field->[0]};

  #     if(@$field == 2) {
  #       $f = $f->{$field->[1]};
  #     } elsif(@$field == 3) {
  #       $f = $f->{$field->[1]}{$field->[2]};
  #     } else {
  #       for(my $i = 1; $i < @$field; $i++) {
  #         $f = $f->{$field->[$i]}
  #       }
  #     }

  #     if(!defined $f) {
  #       next;
  #     }

  #                   #$doc
  #     if(_binomProb($f->[0][0], $n, $ac) >= $alpha) {
  #       return 0;
  #     }
  #   }

  #    # 1 means skip
  #    return 1;
  # }
}

# sub _binomProb {
#   # N is likely the number of chromosomes
#   #my ($popAf, $N, $ac) = @_;
#   #    $_[0]  $_[1], $_[2]

#   #  $popAf       $popAf
#   if($_[0] < 0 || $_[0] > 1) {
#     return 0;
#   }

#   #  $N           $N
#   if($_[1] < 2 || $_[1] > 10_000_000) {
#     return 0;
#   }

#   #           $popAf
#   my $q = 1 - $_[0];
#   #                $N    * $popAf
#   my $cent = round($_[1] * $_[0]);

#   if($cent == 0) {
#     return 0;
#   }

#   p $cent;

#   my @L;
#   #     $N
#   $#L = $_[1];

#   $L[$cent] = 1;

#   my $eps = 1e-8 / $_[1];
#   my $tot = 1;

#   my $k;
#   for(my $i = $cent - 1; $i >= 0; $i--) {
#     $k = $L[$i + 1] * $q * ($i + 1);
#     #     $popAf   $N
#     $k /= $_[0] * ($_[1] - $i);
#     p $k;
#     if($k < $eps) {
#       $L[$i] = 0;
#       $i = 0;
#     } else {
#       $L[$i] = $k;
#     }

#     $tot += $L[$i];
#   }
#   say STDERR "TOT IS $tot";
#   sleep(1000);

#   for(my $i = $cent + 1; $i <= $_[1]; $i++) {
#     #               $popAf   $N
# 	  $k = $L[$i-1] * $_[0] * ($_[1]-($i-1));
# 	  $k /= $q * $i;

# 	  if($k < $eps) {
# 		  $L[$i] = 0;
#       #    $N
# 		  $i = $_[1];
# 	  } else {
# 		  $L[$i] = $k;
# 	  }

# 	  $tot += $L[$i];
#   }
# p @L;
#   #                    $N
#   for(my $i = 0; $i <= $_[1]; $i++) {
#     if(!defined $L[$i]) {
#       say STDERR "NOT DEF WHY";
#       sleep(1000);
#     }
#     $L[$i] /= $tot;
#     #	print "$i $L[$i]\n";
#   }

#   my $rightTail = 0;

#   #           $ac         $N
#   for(my $i = $_[2]; $i<= $_[1]; $i++) {
#     $rightTail += $L[$i];
#   }

#   return $rightTail;
# }

__PACKAGE__->meta->make_immutable;

1;<|MERGE_RESOLUTION|>--- conflicted
+++ resolved
@@ -44,11 +44,8 @@
 
 has inputQueryBody => (is => 'ro', isa => 'HashRef', required => 1);
 
-<<<<<<< HEAD
-=======
 has indexName => (is => 'ro', required => 1);
 
->>>>>>> 40a10edc
 has assembly => (is => 'ro', isa => 'Str', required => 1);
 
 has configPath => (is => 'ro', isa => 'Str', default => 'config/');
