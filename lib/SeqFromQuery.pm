use 5.10.0;
use strict;
use warnings;

# ABSTRACT: Create an annotation from a query
# TODO: maxThreads is ignored.
# 1) igure out if we want to change that.
#    - It is ignored because the elasticsearch cluster is too slow on a per-shard basis
# 2) Document it

package SeqFromQuery;
our $VERSION = '0.001';

use namespace::autoclean;
use DDP;
use lib './lib';
use Mouse 2;

use MCE::Loop;

use Search::Elasticsearch;

use Seq::Output::Delimiters;

use Cpanel::JSON::XS qw/decode_json encode_json/;
use YAML::XS qw/LoadFile/;

use Math::Round qw/nhimult/;

# Defines basic things needed in builder and annotator, like logPath,
# Also initializes the database with database_dir
# TODO: could move away from initializing the LMDB database, not needed here
extends 'Seq::Base';

# Defines most of the properties that can be configured at run time
# Needed because there are variations of Seq.pm, ilke SeqFromQuery.pm
with 'Seq::Definition';

# An archive, containing an "annotation" file
has inputQueryBody => (is => 'ro', isa => 'HashRef', required => 1);

# Probably the user id
has indexName => (is => 'ro', required => 1);

# The index type; probably the job id
has indexType => (is => 'ro', required => 1);

has assembly => (is => 'ro', isa => 'Str', required => 1);

has configPath => (is => 'ro', isa => 'Str', default => 'config/');

# has commitEvery => (is => 'ro', default => 5000);

# The user may have given some header fields already
# If so, this is a re-indexing job, and we will want to append the header fields
has fieldNames => (is => 'ro', isa => 'ArrayRef', required => 1);

has indexConfig => (is => 'ro', isa => 'HashRef', required => 1);

# Elasticsearch connection configuration
has connection => (is => 'ro', isa => 'HashRef', required => 1);

has batchSize => (is => 'ro', isa => 'Num', default => 5000);

has shards => (is => 'ro', isa => 'Num', lazy => 1, default => sub {
  my $self = shift;

  return $self->indexConfig->{index_settings}->{index}->{number_of_shards};
});

has maxShards => (is => 'ro', isa => 'Num');

my $prettyCoder = Cpanel::JSON::XS->new->ascii->pretty->allow_nonref;;
# TODO: This is too complicated, shared with Seq.pm for the most part

around BUILDARGS => sub {
  my ($orig, $class, $href) = @_;

  my %data = %$href;

  if($data{indexConfig}) {
    if(!ref $data{indexConfig}) {
      $data{indexConfig} = decode_json($data{indexConfig});
    }

    return $class->$orig(\%data);
  }

  my $cf = path('config')->child($data{assembly} . '.mapping.yml')->stringify();

  $data{indexConfig} = LoadFile($cf);

  return $class->$orig(\%data);
};

sub BUILD {
  my $self = shift;

  # Makes or fails silently if exists
  $self->outDir->mkpath();

  if(!$self->shards) {
    $self->log('fatal', "Cannot read number of shards in index");
  }
}

sub annotate {
  my $self = shift;

  $self->log( 'info', 'Beginning saving annotation from query' );

  $self->log( 'info', 'Input query is: ' . $prettyCoder->encode($self->inputQueryBody) );

<<<<<<< HEAD
  my $delimiters = Seq::Output::Delimiters->new();

  my $alleleDelimiter = $delimiters->alleleDelimiter;
  my $positionDelimiter = $delimiters->positionDelimiter;
  my $valueDelimiter = $delimiters->valueDelimiter;
  my $fieldSeparator = $delimiters->fieldSeparator;
  my $emptyFieldChar = $delimiters->emptyFieldChar;
=======
  my $d = Seq::Output::Delimiters->new();

  my %delims = (
    'allele' => $d->alleleDelimiter,
    'pos' => $d->positionDelimiter,
    'value' => $d->valueDelimiter,
    'miss' => $d->emptyFieldChar,
    'fieldSep' => $d->fieldSeparator,
  );
>>>>>>> d1968a0e

  ################## Make the full output path ######################
  # The output path always respects the $self->output_file_base attribute path;
  my ($err, $outFh, $statsFh) = $self->_getFileHandles();

  if ($err) {
    $self->_errorWithCleanup($err);
    return ($err, undef);
  }

  $self->_clearUselessSort();

  # TODO: Support sort
  $self->_cleanQuery();

  my ($parentsAref, $childrenAref) = $self->_getHeader();

  my @childrenOrOnly = @$childrenAref;
  my @parentNames = @$parentsAref;

  my @fieldNames = @{$self->fieldNames};
  my $outputHeader = join($delims{fieldSep}, @fieldNames);

  say $outFh $outputHeader;

  if($statsFh) {
    say $statsFh $outputHeader;
  }

  ($err, my $discordantIdx) = $self->_getDiscordantIdx();

  if($err) {
    $self->log('fatal', "Couldn't find discordant index");
  }

  # TODO: figure out why even with field => 'pos' we get very slow perf
  # when having slices > shards with very large (1000+ terms) queries

  my $numTerms = $self->_getNumTerms($self->inputQueryBody);

  # 0 simply means we can't approximate the size
  my $nSlices;
  if($numTerms == 0 || $numTerms > 200) {
    $nSlices = $self->shards;
  } else {
    $nSlices = $self->_getSlices();
  }

  my $slice = {
    field => 'pos',
    max => $nSlices,
  };

  my $hasSort = exists $self->inputQueryBody->{sort};
  my $progressFunc = $self->_makeLogProgress($hasSort, $outFh, $statsFh, 3e4);

  MCE::Loop::init {
    max_workers => $nSlices,
    chunk_size => 1,
    gather => $progressFunc,
  };

  # We do parallel fetch using sliced scroll queries.
  # It is far too expensive to do a single-threaded scroll
  # and pass the entire structure to MCE;
  # Will get "recursion limit" errors in Storable due to the size of the structure
  # for bulk queries
  mce_loop {
    my ($mce, $chunkRef, $chunkId) = @_;

    my $id = $_;

    my $es = Search::Elasticsearch->new($self->connection);

    $slice->{id} = $id;
    $self->inputQueryBody->{slice} = $slice;

    my $scroll = $es->scroll_helper(
      size        => $self->batchSize,
      body        => $self->inputQueryBody,
      index => $self->indexName,
      type => $self->indexType,
    );

    while(my @docs = $scroll->next($self->batchSize)) {
      my @sourceData;
      $#sourceData = $#docs;

      my $i = 0;
      for my $doc (@docs) {
        my @rowData;
        # Initialize all values to undef
        # Output.pm requires a sparse array for any missing values
        # To preserve output order
        $#rowData = $#fieldNames;

        for my $y (0 .. $#fieldNames) {
          $rowData[$y] = _populateArrayPathFromHash($childrenOrOnly[$y], $doc->{_source}{$parentNames[$y]});
        }

        if($rowData[$discordantIdx][0][0] eq 'false') {
          $rowData[$discordantIdx][0][0] = 0;
        } elsif($rowData[$discordantIdx][0][0] eq 'true') {
          $rowData[$discordantIdx][0][0] = 1;
        }

        $sourceData[$i] = \@rowData;

        $i++;
      }

      my $outputString = _makeOutputString(\@sourceData, \%delims);

      $mce->gather(scalar @docs, $outputString, $id);
    }
  } (0 .. $nSlices - 1);

  # Flush
  $progressFunc->(0, undef, undef, 1);

  MCE::Loop::finish();

  ################ Finished writing file. If statistics, print those ##########
  # First sync output to ensure everything needed is written
  # then close all file handles and move files to output dir
  $err = $self->safeSystem('sync')
         ||
         $self->safeClose($outFh)
         ||
         ($statsFh && $self->safeClose($statsFh))
         ||
         $self->_moveFilesToOutputDir();

  if($err) {
    $self->_errorWithCleanup($err);

    return ($err, undef);
  }

  return ($err, $self->outputFilesInfo);
}

sub _cleanQuery {
  my $self = shift;

  # TODO: Support sort
  if(exists $self->inputQueryBody->{sort}) {
    delete $self->inputQueryBody->{sort};
  }

  if(exists $self->inputQueryBody->{aggs}) {
    delete $self->inputQueryBody->{aggs};
  }

  return;
}

sub _clearUselessSort {
  my $self = shift;

  if($self->inputQueryBody->{sort}) {
    if(
      $self->inputQueryBody->{sort} eq '_doc'
      ||
      ( ref $self->inputQueryBody->{sort}
        && @{$self->inputQueryBody->{sort}} == 1
        && $self->inputQueryBody->{sort}[0] eq '_doc'
      )
    ) {
      delete $self->inputQueryBody->{sort};
    }
  }

  return;
}

# TODO: Support more versions
sub _getNumTerms {
  my $self = shift;

  my $bool = $self->inputQueryBody->{query}{bool};

  if(!$bool) {
    return 0;
  }

  my $mustQLen = 0;

  my $mustQuery = $bool->{must}
                  && $bool->{must}{query_string}
                  && $bool->{must}{query_string}{query};

  if($mustQuery) {
    $mustQLen = split(/\s+/, $mustQuery);
  }

  return $mustQLen;
}

sub _getSlices {
  my $self = shift;

  my $nShards = $self->shards;
  my $nThreads = $self->max_threads;

  if($nShards < $nThreads) {
    my $divisor = nhimult(2,$nThreads / $nShards);

    return $nShards * $divisor ;
  }

  # each thread runs at < 100% utilization
  return $nShards * 2;
}

sub _getHeader {
  my $self = shift;

  my @fieldNames = @{$self->fieldNames};;

  my @childrenOrOnly;
  $#childrenOrOnly = $#fieldNames;

  # Elastic top level of { parent => child } is parent.
  my @parentNames;
  $#parentNames = $#fieldNames;

  for my $i (0 .. $#fieldNames) {
    if( index($fieldNames[$i], '.') > -1 ) {
      my @path = split(/\./, $fieldNames[$i]);
      $parentNames[$i] = $path[0];

      if(@path == 2) {
        $childrenOrOnly[$i] = [ $path[1] ];
      } elsif(@path > 2) {
        $childrenOrOnly[$i] = [ @path[ 1 .. $#path] ];
      }

    } else {
      $parentNames[$i] = $fieldNames[$i];
      $childrenOrOnly[$i] = $fieldNames[$i];
    }
  }

  return (\@parentNames, \@childrenOrOnly);
}

sub _populateArrayPathFromHash {
  my ($pathAref, $dataForEndOfPath) = @_;
  #     $_[0]  , $_[1]    , $_[2]
  if(!ref $pathAref) {
    return $dataForEndOfPath;
  }

  for my $i (0 .. $#$pathAref) {
    $dataForEndOfPath = $dataForEndOfPath->{$pathAref->[$i]};
  }

  return $dataForEndOfPath;
}

sub _makeOutputString {
  my ($arrayRef, $delims) = @_;

  my $emptyFieldChar = $delims->{miss};
  # Expects an array of row arrays, which contain an for each column, or an undefined value
  for my $row (@$arrayRef) {
    COLUMN_LOOP: for my $column (@$row) {
      # Some fields may just be missing; we won't store even the
      # alt/pos [[]] structure for those
      if(!defined $column) {
        $column = $emptyFieldChar;
        next COLUMN_LOOP;
      }

      for my $alleleData (@$column) {
        POS_LOOP: for my $positionData (@$alleleData) {
          if(!defined $positionData) {
            $positionData = $emptyFieldChar;
            next POS_LOOP;
          }

          if(ref $positionData) {
            $positionData = join($delims->{value}, map {
              defined $_
              ?
              $_
              : $emptyFieldChar
            } @$positionData);
            next POS_LOOP;
          }
        }

        $alleleData = join($delims->{pos}, @$alleleData);
      }

      $column = join($delims->{allele}, @$column);
    }

    $row = join($delims->{fieldSep}, @$row);
  }

  return join("\n", @$arrayRef);
}

sub _makeLogProgress {
  my ($self, $hasSort, $outFh, $statsFh, $throttleThreshold) = @_;

  if(!$throttleThreshold) {
    $throttleThreshold = 2e4;
  }

  my $throttleIndicator = 0;

  my $total = 0;

  my $hasPublisher = $self->hasPublisher;

  # my %result;

  my $orderId = 0;
  return sub {
    my ($progress, $outputStringRef, $chunkId, $flush) = @_;

    $throttleIndicator += $progress;

    if($hasPublisher) {
      $total += $progress;

      if($throttleIndicator >= $throttleThreshold || $flush) {
        $self->publishProgress($total);
        $throttleIndicator = 0;
      }
    }

    if(!$outputStringRef) {
      return;
    }

    say $statsFh $outputStringRef;
    say $outFh $outputStringRef;


    # TODO: Make ordered print work
  #   while (1) {
  #     if(!exists $result{$orderId}) {
  #       $orderId = 0;
  #       last;
  #     }

  #     say $outFh $result{$orderId};

  #     delete $result{$orderId};

  #     $orderId++;

  #   }

    return;
  }
}

sub _getFileHandles {
  my $self = shift;

  my ($err, $outFh, $statsFh);

  # _working dir from Seq::Definition
  my $outPath = $self->_workingDir->child($self->outputFilesInfo->{annotation});

  $outFh = $self->get_write_fh($outPath);

  if(!$outFh) {
    return ("Couldn't open writer for $outPath", undef, undef);
  }

  if(!$self->run_statistics) {
    return ($err, $outFh, $statsFh);
  }

  my $args = $self->_statisticsRunner->getStatsArguments();
  $err = $self->safeOpen($statsFh, "|-", $args);

  if($err) {
    return ($err, undef, undef);
  }

  return ($err, $outFh, $statsFh);
}

sub _getDiscordantIdx {
  my $self = shift;

  my $idx = 0;
  my $didx = -1;

  for my $field (@{$self->fieldNames}) {
    if ($field eq 'discordant') {
      $didx = $idx;
      last;
    }

    $idx++;
  }

  if($didx == -1) {
    return ("Couldn't find index", undef);
  }

  return (undef, $didx);
}

sub _errorWithCleanup {
  my ($self, $msg) = @_;

  # To send a message to clean up files.
  # TODO: Need somethign better
  #MCE->gather(undef, undef, $msg);

  $self->log('warn', $msg);
  return $msg;
}

__PACKAGE__->meta->make_immutable;

1;<|MERGE_RESOLUTION|>--- conflicted
+++ resolved
@@ -111,15 +111,6 @@
 
   $self->log( 'info', 'Input query is: ' . $prettyCoder->encode($self->inputQueryBody) );
 
-<<<<<<< HEAD
-  my $delimiters = Seq::Output::Delimiters->new();
-
-  my $alleleDelimiter = $delimiters->alleleDelimiter;
-  my $positionDelimiter = $delimiters->positionDelimiter;
-  my $valueDelimiter = $delimiters->valueDelimiter;
-  my $fieldSeparator = $delimiters->fieldSeparator;
-  my $emptyFieldChar = $delimiters->emptyFieldChar;
-=======
   my $d = Seq::Output::Delimiters->new();
 
   my %delims = (
@@ -129,7 +120,6 @@
     'miss' => $d->emptyFieldChar,
     'fieldSep' => $d->fieldSeparator,
   );
->>>>>>> d1968a0e
 
   ################## Make the full output path ######################
   # The output path always respects the $self->output_file_base attribute path;
