--- conflicted
+++ resolved
@@ -10,11 +10,8 @@
 use Types::Path::Tiny qw/AbsFile AbsPath AbsDir/;
 use Mouse 2;
 use List::MoreUtils qw/first_index/;
-<<<<<<< HEAD
-=======
 use Sys::CpuAffinity;
 use POSIX qw/ceil/;
->>>>>>> 62867bf8
 
 our $VERSION = '0.001';
 
@@ -156,17 +153,9 @@
   
   my $fileSize = -s $filePath;
 
-<<<<<<< HEAD
+  my $fileSize = -s $filePath;
+
   my $nIndices = int(ceil($fileSize / 10e9));
-=======
-  my $fileSize = -s $filePath;
-
-  my $nIndices = int(ceil($fileSize / 10e9));
-
-  $self->indexConfig->{index_settings}{index}{number_of_shards} = $nIndices;
-
-  (my $err, undef, my $fh) = $self->get_read_fh($filePath, $annotationFileInCompressed);
->>>>>>> 62867bf8
 
   $self->indexConfig->{index_settings}{index}{number_of_shards} = $nIndices;
 
@@ -187,14 +176,7 @@
     return ($err, undef);
   }
 
-<<<<<<< HEAD
   my ($headerAref, $pathAref) = $self->_getHeaderPath($firstLine);
-=======
-  # ES since > 5.2 deprecates lenient boolean
-  my @booleanHeaders = getBooleanHeaders(\@headerFields, $self->indexConfig->{mappings});
-
-  my $delimiters = Seq::Output::Delimiters->new();
->>>>>>> 62867bf8
 
   # ES since > 5.2 deprecates lenient boolean
   my @booleanHeaders = _getBooleanHeaders($headerAref, $self->indexConfig->{mappings});
@@ -202,16 +184,7 @@
   # We need to flush at the end of each chunk read; so chunk size directly
   # controls bulk request size, as long as bulk request doesnt hit
   # max_count and max_size thresholds
-<<<<<<< HEAD
   my $chunkSize = $self->getChunkSize($filePath, $self->maxThreads, 3_000, 10_000);
-=======
-  my $chunkSize = $self->getChunkSize($filePath, $self->max_threads);
-  if($chunkSize < 5000) {
-    $chunkSize = 5000;
-  } elsif($chunkSize > 10000) {
-    $chunkSize = 10000;
-  }
->>>>>>> 62867bf8
 
   # Report every 10k lines; to avoid oversaturating receiver
   my $messageFreq = (1e4 / 4) * $self->maxThreads;
@@ -230,43 +203,7 @@
   # TODO: can use connection pool sniffing as well, not doing so atm
   # because not sure if connection sniffing issue exists here as in
   # elasticjs library
-<<<<<<< HEAD
   my $esO = $self->_makeIndex();
-=======
-  my $es = Search::Elasticsearch->new($self->connection);
-
-  if($es->indices->exists(index => $self->indexName) ) {
-    $es->indices->delete(index => $self->indexName);
-  }
-
-  $es->indices->create(index => $self->indexName, body => {settings => $self->indexConfig->{index_settings}});
-
-  $es->indices->put_mapping(
-    index => $self->indexName,
-    type => $self->indexType,
-    body => $self->indexConfig->{mappings},
-  );
-
-  my $m1 = MCE::Mutex->new;
-  tie my $abortErr, 'MCE::Shared', '';
-
-  my $bulk = $es->bulk_helper(
-    index       => $self->indexName,
-    type        => $self->indexType,
-    max_count   => 5000,
-    max_size    => 10000000,
-    on_error    => sub {
-      my ($action, $response, $i) = @_;
-      $self->log('warn', "Index error: $action ; $response ; $i");
-      p @_;
-      $m1->synchronize(sub{ $abortErr = $response} );
-    },           # optional
-    on_conflict => sub {
-      my ($action,$response,$i,$version) = @_;
-      $self->log('warn', "Index conflict: $action ; $response ; $i ; $version");
-    },           # optional
-  );
->>>>>>> 62867bf8
 
   mce_loop_f {
     my ($mce, $slurp_ref, $chunk_id) = @_;
