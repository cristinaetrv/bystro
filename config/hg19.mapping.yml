numericalFields:
  - cadd
  - phastCons
  - phyloP
  - pos
  - dbSNP.alleleNs
  - dbSNP.alleleFreqs
  - refSeq.codonNumber
  - refSeq.codonPosition
  - clinvar.alleleID
  - refSeq.clinvar.alleleID
  - refSeq.clinvar.chromStart
  - refSeq.clinvar.numberSubmitters
  - clinvar.numberSubmitters
sort:
  cadd: avg
  dbSNP.alleleNs: avg
  dbSNP.alleleFreqs: min
  refSeq.codonNumber: avg
  refSeq.codonPosition: avg
<<<<<<< HEAD
# booleanFields:
#    - discordant
# These only refer to searchable exact fields
# These should be case sensitive, they are, by definition, exact
# hasExactFields:
#     - refSeq.name2
#     - refSeq.spDisplayID
#     - refSeq.nearest.name2
=======
booleanFields:
  - discordant
>>>>>>> 62867bf8
post_index_settings:
  index:
    refresh_interval: 15s
    number_of_replicas: 1
index_settings:
  index:
    refresh_interval: -1
    number_of_replicas: 0
    codec: best_compression
    mapping:
      single_type: true
  analysis:
    normalizer:
      lowercase_normalizer:
        type: custom
        filter:
          - lowercase
          - asciifolding
      uppercase_normalizer:
        type: custom
        filter:
          - uppercase
          - asciifolding
    filter:
      english_stemmer:
        type: stemmer
        language: light_english
      search_synonym_filter:
        type: synonym
        synonyms_path: "analysis/search-synonyms.txt"
      amino_synonym_filter:
        type: synonym
        synonyms_path: "analysis/amino-synonyms.txt"
      type_synonym_filter:
        type: synonym
        synonyms_path: "analysis/type-synonyms.txt"
      dbSNP_func_synonyms:
        type: synonym
        synonyms_path: "analysis/dbsnp-func-synonyms.txt"
      dbSNP_class_synonyms:
        type: synonym
        synonyms_path: "analysis/dbsnp-class-synonyms.txt"
      exonic_allele_function_search_synonyms:
        type: synonym
        synonyms_path: "analysis/exonic-allele-function-search-synonyms.txt"
      site_type_synonym_filter:
        type: synonym
        synonyms_path: "analysis/site-type-synonyms.txt"
      codon_map_synonym_filter:
        type: synonym
        synonyms_path: "analysis/codon-map-synonyms.txt"
      description_synonyms:
        type: synonym
        synonyms_path: "analysis/refseq-description-synonyms.txt"
      disease_synonyms:
        type: synonym
        synonyms_path: "analysis/disease-synonyms.txt"
      autocomplete_filter:
        type: edge_ngram
        min_gram: 1
        max_gram: 30
        token_chars:
          - letter
          - digit
<<<<<<< HEAD
      english_stop:
        type: stop
        stopwords:
          - a
          - an
          - and
          - are
          - as
          - at
          - be
          - but
          - by
          - for
          - if
          - in
          - into
          - is
          - it
          - of
          - on
          - or
          - has
          - such
          - that
          - the
          - their
          - then
          - there
          - these
          - they
          - this
          - to
          - was
          - will
          - with
          - maybe
=======
>>>>>>> 62867bf8
    analyzer:
      autocomplete_english:
        type: custom
        tokenizer: whitespace
        filter:
          - lowercase
          - asciifolding
<<<<<<< HEAD
          # - english_stop
          - catenate_filter
=======
>>>>>>> 62867bf8
          - english_stemmer
          - autocomplete_filter
      autocomplete_english_split:
        type: custom
        tokenizer: whitespace
        filter:
          - lowercase
          - asciifolding
          - english_stemmer
          - autocomplete_filter
      search_english:
        type: custom
        tokenizer: whitespace
        filter:
          - lowercase
          - asciifolding
          - english_stemmer
          - search_synonym_filter
      search_english_split:
        type: custom
        tokenizer: whitespace
        filter:
          - lowercase
          - asciifolding
          - english_stemmer
          - search_synonym_filter
      search_english_type:
        type: custom
        tokenizer: whitespace
        filter:
          - lowercase
          - asciifolding
          - english_stemmer
          - type_synonym_filter
          - dbSNP_class_synonyms
      search_english_description_synonyms:
        type: custom
        tokenizer: whitespace
        filter:
          - lowercase
          - asciifolding
          - english_stemmer
          - description_synonyms
          - disease_synonyms
      search_english_class:
        type: custom
        tokenizer: whitespace
        filter:
          - lowercase
          - asciifolding
          - english_stemmer
          - dbSNP_class_synonyms
      search_english_func:
        type: custom
        tokenizer: whitespace
        filter:
          - lowercase
          - asciifolding
          - english_stemmer
          - dbSNP_func_synonyms
      uppercase_keyword_text:
        type: custom
        tokenizer: keyword
        filter:
          - uppercase
          - asciifolding
      uppercase_keyword_text_codon:
        type: custom
        tokenizer: keyword
        filter:
          - uppercase
          - asciifolding
          - codon_map_synonym_filter
          - amino_synonym_filter
      uppercase_keyword_text_amino:
        type: custom
        tokenizer: keyword
        filter:
          - uppercase
          - asciifolding
          - amino_synonym_filter
mappings:
  properties:
    chrom:
      type: keyword
      normalizer: lowercase_normalizer
<<<<<<< HEAD
    # chr's are very short, and the "prefix" is a completely valid value
    # so, don't include in all, because many false positivies with ngrams
=======
>>>>>>> 62867bf8
    pos:
      type: integer
    trTv:
      type: byte
    type:
      type: text
      analyzer: autocomplete_english
      search_analyzer: search_english_type
      fields:
        exact:
          type: keyword
          normalizer: lowercase_normalizer
    discordant:
      type: byte
    heterozygotes:
      type: keyword
    heterozygosity:
      type: half_float
    homozygotes:
      type: keyword
    homozygosity:
      type: half_float
    missingGenos:
      type: keyword
    missingness:
      type: half_float
    ac:
      type: integer
    an:
      type: integer
    sampleMaf:
      type: half_float
    alt:
      type: text
    ref:
      type: keyword
      normalizer: uppercase_normalizer
    refSeq:
      properties:
        siteType:
          type: text
          analyzer: autocomplete_english
          search_analyzer: search_english_func
          fields:
            exact:
              type: keyword
              normalizer: lowercase_normalizer
        exonicAlleleFunction:
          type: text
          analyzer: autocomplete_english
          search_analyzer: search_english_func
          fields:
            exact:
              type: keyword
              normalizer: lowercase_normalizer
        refCodon:
          type: keyword
          normalizer: uppercase_normalizer
        altCodon:
          type: keyword
          normalizer: uppercase_normalizer
        refAminoAcid:
          type: text
          analyzer: uppercase_keyword_text
          search_analyzer: uppercase_keyword_text_amino
          fields:
            exact:
              type: keyword
              normalizer: uppercase_normalizer
        altAminoAcid:
          type: text
          analyzer: uppercase_keyword_text
          search_analyzer: uppercase_keyword_text_amino
          fields:
            exact:
              type: keyword
              normalizer: uppercase_normalizer
        codonPosition:
          type: byte
        codonNumber:
          type: integer
        strand:
          type: keyword
        kgID:
          type: keyword
          normalizer: lowercase_normalizer
        mRNA:
          type: keyword
          normalizer: uppercase_normalizer
        spID:
          type: keyword
          normalizer: uppercase_normalizer
        spDisplayID:
          type: keyword
          normalizer: uppercase_normalizer
        geneSymbol:
          type: keyword
          normalizer: uppercase_normalizer
        tRnaName:
          type: keyword
          normalizer: uppercase_normalizer
        ensemblID:
          type: keyword
          normalizer: uppercase_normalizer
        name2:
          type: keyword
          normalizer: uppercase_normalizer
        protAcc:
          type: keyword
          normalizer: uppercase_normalizer
        description:
          type: text
          analyzer: autocomplete_english_split
          search_analyzer: search_english_description_synonyms
        rfamAcc:
          type: keyword
          normalizer: uppercase_normalizer
        name:
          type: keyword
          normalizer: uppercase_normalizer
        gene:
          properties:
            name2:
              type: keyword
            pLi:
              type: half_float
            pRec:
              type: half_float
            pNull:
              type: half_float
            lofTool:
              type: half_float
            lofFdr:
              type: half_float
            pHi:
              type: half_float
            nonTCGA:
              properties:
                pRec:
                  type: half_float
                pNull:
                  type: half_float
                pLi:
                  type: half_float
            nonPsych:
              properties:
                pRec:
                  type: half_float
                pNull:
                  type: half_float
                pLi:
                  type: half_float
            # this is a percentile; we don't need much precision
            gdi:
              type: scaled_float
              scaling_factor: 100
            cnvScore:
              type: half_float
            cnvFlag:
              type: keyword
            uniprot:
              properties:
                func:
                  type: text
                  analyzer: autocomplete_english_split
                  search_analyzer: search_english_description_synonyms
            pmid:
              type: integer
            rvis:
              type: scaled_float
              scaling_factor: 100
        clinvar:
          properties:
            alleleID:
              type: integer
            phenotypeList:
              type: text
              analyzer: autocomplete_english_split
              search_analyzer: search_english_description_synonyms
            clinicalSignificance:
              type: text
              analyzer: autocomplete_english_split
              search_analyzer: search_english_split
            type:
              type: text
              analyzer: autocomplete_english
              search_analyzer: search_english_class
              fields:
                exact:
                  type: keyword
                  normalizer: lowercase_normalizer
            origin:
              type: text
              analyzer: autocomplete_english_split
              search_analyzer: search_english_split
            numberSubmitters:
              type: short
            reviewStatus:
              type: text
              analyzer: autocomplete_english_split
              search_analyzer: search_english_split
            chromStart:
              type: integer
            chromEnd:
              type: integer

    nearest:
      properties:
        refSeq:
          properties:
            name:
              type: keyword
              normalizer: uppercase_normalizer
            name2:
              type: keyword
              normalizer: uppercase_normalizer
            dist:
              type: integer
    nearestTss:
      properties:
        refSeq:
          properties:
            name:
              type: keyword
              normalizer: uppercase_normalizer
            name2:
              type: keyword
              normalizer: uppercase_normalizer
            dist:
              type: integer
    phastCons:
      type: scaled_float
      scaling_factor: 100
    phyloP:
      type: scaled_float
      scaling_factor: 100
    cadd:
      type: scaled_float
      scaling_factor: 10
    dbSNP:
      properties:
        name:
          type: keyword
          normalizer: lowercase_normalizer
        strand:
          type: keyword
        observed:
          type: keyword
          normalizer: uppercase_normalizer
        class:
          type: text
          analyzer: autocomplete_english
          search_analyzer: search_english_class
          fields:
            exact:
              type: keyword
              normalizer: lowercase_normalizer
        func:
          type: text
          analyzer: autocomplete_english
          search_analyzer: search_english_func
          fields:
            exact:
              type: keyword
              normalizer: lowercase_normalizer
        alleles:
          type: keyword
          normalizer: uppercase_normalizer
        alleleNs:
          type: integer
          coerce: true
        alleleFreqs:
          type: half_float
    clinvar:
      properties:
        alleleID:
          type: integer
        phenotypeList:
          type: text
          analyzer: autocomplete_english_split
          search_analyzer: search_english_description_synonyms
          fields:
            exact:
              type: keyword
              normalizer: lowercase_normalizer
        clinicalSignificance:
          type: text
          analyzer: autocomplete_english_split
          search_analyzer: search_english_split
          fields:
            exact:
              type: keyword
              normalizer: lowercase_normalizer
        type:
          type: text
          analyzer: autocomplete_english
          search_analyzer: search_english_class
          fields:
            exact:
              type: keyword
              normalizer: lowercase_normalizer
        origin:
          type: text
          analyzer: autocomplete_english_split
          search_analyzer: search_english_split
        numberSubmitters:
          type: short
        reviewStatus:
          type: text
          analyzer: autocomplete_english_split
          search_analyzer: search_english_split
        referenceAllele:
          type: keyword
          normalizer: uppercase_normalizer
        alternateAllele:
          type: keyword
          normalizer: uppercase_normalizer
        match:
          properties:
            alt:
              type: keyword
            variation_id:
              type: keyword
            allele_id:
              type: keyword
            strand:
              type: keyword
            rcv:
              type: keyword
            scv:
              type: keyword
            hgvs_c:
              type: keyword
            hgvs_p:
              type: keyword
            traits:
              type: text
              analyzer: autocomplete_english_split
              search_analyzer: search_english_split
            molecular_consequence:
              type: text
              analyzer: autocomplete_english_split
              search_analyzer: search_english_split
            clinical_significance:
              type: text
              analyzer: autocomplete_english_split
              search_analyzer: search_english_split
            pathogenic:
              type: short
            likely_pathogenic:
              type: short
            uncertain_significance:
              type: short
            likely_benign:
              type: short
            benign:
              type: short
            review_status:
              type: text
              analyzer: autocomplete_english_split
              search_analyzer: search_english_split
            last_evaluated:
              type: keyword #TODO: make date
            submitters:
              type: text
              analyzer: autocomplete_english_split
              search_analyzer: search_english_split
            pmids:
              type: keyword
            origin:
              type: text
              analyzer: autocomplete_english_split
              search_analyzer: search_english_split
            xrefs:
              type: text
              analyzer: autocomplete_english_split
              search_analyzer: search_english_split
    gnomad:
      properties:
        genomes:
          properties:
            alt:
              type: keyword
              normalizer: uppercase_normalizer
            id:
              type: keyword
              normalizer: lowercase_normalizer
            trTv:
              type: byte
            af:
              type: half_float
            ac:
              type: short
            ac_afr:
              type: short
            ac_amr:
              type: short
            ac_asj:
              type: short
            ac_eas:
              type: short
            ac_fin:
              type: short
            ac_nfe:
              type: short
            ac_oth:
              type: short
            ac_sas:
              type: short
            ac_male:
              type: short
            ac_female:
              type: short
            an:
              type: short
            an_afr:
              type: short
            an_amr:
              type: short
            an_asj:
              type: short
            an_eas:
              type: short
            an_fin:
              type: short
            an_nfe:
              type: short
            an_oth:
              type: short
            an_male:
              type: short
            an_female:
              type: short
            af_afr:
              type: half_float
            af_amr:
              type: half_float
            af_asj:
              type: half_float
            af_eas:
              type: half_float
            af_fin:
              type: half_float
            af_nfe:
              type: half_float
            af_oth:
              type: half_float
            af_male:
              type: half_float
            af_female:
              type: half_float
        exomes:
          properties:
            alt:
              type: keyword
              normalizer: uppercase_normalizer
            id:
              type: keyword
              normalizer: lowercase_normalizer
            trTv:
              type: byte
            ac:
                type: integer
            af:
              type: half_float
            an:
              type: integer
            ac_afr:
                type: integer
            ac_amr:
                type: integer
            ac_asj:
                type: integer
            ac_eas:
                type: integer
            ac_fin:
                type: integer
            ac_nfe:
                type: integer
            ac_oth:
                type: integer
            ac_male:
                type: integer
            ac_female:
                type: integer
            an_afr:
              type: integer
            an_amr:
              type: integer
            an_asj:
              type: integer
            an_eas:
              type: integer
            an_fin:
              type: integer
            an_nfe:
              type: integer
            an_oth:
              type: integer
            an_male:
              type: integer
            an_female:
              type: integer
            af_afr:
              type: half_float
            af_amr:
              type: half_float
            af_asj:
              type: half_float
            af_eas:
              type: half_float
            af_fin:
              type: half_float
            af_nfe:
              type: half_float
            af_oth:
              type: half_float
            af_male:
              type: half_float
            af_female:
              type: half_float
    cosmic:
      properties:
        coding:
          properties:
            id:
              type: keyword
              normalizer: uppercase_normalizer
            cnt:
              type: integer
            cds:
              type: keyword
              normalizer: uppercase_normalizer
            gene:
              type: keyword
              normalizer: uppercase_normalizer
            strand:
              type: keyword
        nonCoding:
          properties:
            id:
              type: keyword
              normalizer: uppercase_normalizer
            cnt:
              type: integer
            cds:
              type: keyword
              normalizer: uppercase_normalizer
            gene:
              type: keyword
              normalizer: uppercase_normalizer
            strand:
              type: keyword<|MERGE_RESOLUTION|>--- conflicted
+++ resolved
@@ -18,19 +18,8 @@
   dbSNP.alleleFreqs: min
   refSeq.codonNumber: avg
   refSeq.codonPosition: avg
-<<<<<<< HEAD
-# booleanFields:
-#    - discordant
-# These only refer to searchable exact fields
-# These should be case sensitive, they are, by definition, exact
-# hasExactFields:
-#     - refSeq.name2
-#     - refSeq.spDisplayID
-#     - refSeq.nearest.name2
-=======
 booleanFields:
   - discordant
->>>>>>> 62867bf8
 post_index_settings:
   index:
     refresh_interval: 15s
@@ -95,45 +84,6 @@
         token_chars:
           - letter
           - digit
-<<<<<<< HEAD
-      english_stop:
-        type: stop
-        stopwords:
-          - a
-          - an
-          - and
-          - are
-          - as
-          - at
-          - be
-          - but
-          - by
-          - for
-          - if
-          - in
-          - into
-          - is
-          - it
-          - of
-          - on
-          - or
-          - has
-          - such
-          - that
-          - the
-          - their
-          - then
-          - there
-          - these
-          - they
-          - this
-          - to
-          - was
-          - will
-          - with
-          - maybe
-=======
->>>>>>> 62867bf8
     analyzer:
       autocomplete_english:
         type: custom
@@ -141,11 +91,6 @@
         filter:
           - lowercase
           - asciifolding
-<<<<<<< HEAD
-          # - english_stop
-          - catenate_filter
-=======
->>>>>>> 62867bf8
           - english_stemmer
           - autocomplete_filter
       autocomplete_english_split:
@@ -232,11 +177,6 @@
     chrom:
       type: keyword
       normalizer: lowercase_normalizer
-<<<<<<< HEAD
-    # chr's are very short, and the "prefix" is a completely valid value
-    # so, don't include in all, because many false positivies with ngrams
-=======
->>>>>>> 62867bf8
     pos:
       type: integer
     trTv:
