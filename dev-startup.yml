--- conflicted
+++ resolved
@@ -4,15 +4,6 @@
     interpreter: "perl"
     args: --type annotation -q beanstalk-workers/queue-dev.yaml --debug
   - name: BystroDevSaveServer
-<<<<<<< HEAD
-    script: bin/bystro-server.pl
-    interpreter: "perl"
-    args: --type saveFromQuery -q beanstalk-workers/queue-dev.yaml -c elastic-config/config.yml --debug
-  - name: BystroDevIndexServer
-    script: bin/bystro-index-server.pl
-    interpreter: "perl"
-    args: -q beanstalk-workers/queue-dev.yaml -c elastic-config/config.yml --debug
-=======
     script: bin/beanstalk_queue_server.pl
     interpreter: 'perl'
     args:
@@ -21,5 +12,4 @@
     script: bin/beanstalk_queue_index_server.pl
     interpreter: 'perl'
     args:
-      -q seq-beanstalk-workers/queue-dev.yaml -c config/elastic-config.yml --debug
->>>>>>> 62867bf8
+      -q seq-beanstalk-workers/queue-dev.yaml -c config/elastic-config.yml --debug